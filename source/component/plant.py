<<<<<<< HEAD
__author__ = 'wszqkzqk'

=======
>>>>>>> 43f06cef
import random
import pygame as pg
from .. import tool
from .. import constants as c


class Car(pg.sprite.Sprite):
    def __init__(self, x, y, map_y):
        pg.sprite.Sprite.__init__(self)

        rect = tool.GFX[c.CAR].get_rect()
        width, height = rect.w, rect.h
        self.image = tool.get_image(tool.GFX[c.CAR], 0, 0, width, height)
        self.rect = self.image.get_rect()
        self.rect.x = x
        self.rect.bottom = y
        self.map_y = map_y
        self.state = c.IDLE
        self.dead = False

    def update(self, game_info):
        self.current_time = game_info[c.CURRENT_TIME]
        if self.state == c.IDLE:
            pass
        elif self.state == c.WALK:
            self.rect.x += 4
        if self.rect.x > c.SCREEN_WIDTH:
            self.dead = True

    def setWalk(self):
        if self.state == c.IDLE:
            self.state = c.WALK

    def draw(self, surface):
        surface.blit(self.image, self.rect)


class Bullet(pg.sprite.Sprite):
    def __init__(self, x, start_y, dest_y, name, damage, ice):
        pg.sprite.Sprite.__init__(self)

        self.name = name
        self.frames = []
        self.frame_index = 0
        self.load_images()
        self.image = self.frames[self.frame_index]
        self.rect = self.image.get_rect()
        self.rect.x = x
        self.rect.y = start_y
        self.dest_y = dest_y
        self.y_vel = 4 if (dest_y > start_y) else -4
        self.x_vel = 4
        self.damage = damage
        self.ice = ice
        self.state = c.FLY
        self.current_time = 0

    def loadFrames(self, frames, name):
        frame_list = tool.GFX[name]
        if name in tool.PLANT_RECT:
            data = tool.PLANT_RECT[name]
            x, y, width, height = data['x'], data['y'], data['width'], data['height']
        else:
            x, y = 0, 0
            rect = frame_list[0].get_rect()
            width, height = rect.w, rect.h

        for frame in frame_list:
            frames.append(tool.get_image(frame, x, y, width, height))

    def load_images(self):
        self.fly_frames = []
        self.explode_frames = []

        fly_name = self.name
        if self.name == c.BULLET_MUSHROOM:
            explode_name = 'BulletMushRoomExplode'
        else:
            explode_name = 'PeaNormalExplode'

        self.loadFrames(self.fly_frames, fly_name)
        self.loadFrames(self.explode_frames, explode_name)

        self.frames = self.fly_frames

    def update(self, game_info):
        self.current_time = game_info[c.CURRENT_TIME]
        if self.state == c.FLY:
            if self.rect.y != self.dest_y:
                self.rect.y += self.y_vel
                if self.y_vel * (self.dest_y - self.rect.y) < 0:
                    self.rect.y = self.dest_y
            self.rect.x += self.x_vel
            if self.rect.x > c.SCREEN_WIDTH:
                self.kill()
        elif self.state == c.EXPLODE:
            if (self.current_time - self.explode_timer) > 500:
                self.kill()

    def setExplode(self):
        self.state = c.EXPLODE
        self.explode_timer = self.current_time
        self.frames = self.explode_frames
        self.image = self.frames[self.frame_index]

    def draw(self, surface):
        surface.blit(self.image, self.rect)


class Plant(pg.sprite.Sprite):
    def __init__(self, x, y, name, health, bullet_group, scale=1):
        pg.sprite.Sprite.__init__(self)

        self.frames = []
        self.frame_index = 0
        self.loadImages(name, scale)
        self.frame_num = len(self.frames)
        self.image = self.frames[self.frame_index]
        self.rect = self.image.get_rect()
        self.rect.centerx = x
        self.rect.bottom = y

        self.name = name
        self.health = health
        self.state = c.IDLE
        self.bullet_group = bullet_group
        self.can_sleep = False
        self.animate_timer = 0
        self.animate_interval = 100
        self.hit_timer = 0

    def loadFrames(self, frames, name, scale, color=c.BLACK):
        frame_list = tool.GFX[name]
        if name in tool.PLANT_RECT:
            data = tool.PLANT_RECT[name]
            x, y, width, height = data['x'], data['y'], data['width'], data['height']
        else:
            x, y = 0, 0
            rect = frame_list[0].get_rect()
            width, height = rect.w, rect.h

        for frame in frame_list:
            frames.append(tool.get_image(frame, x, y, width, height, color, scale))

    def loadImages(self, name, scale):
        self.loadFrames(self.frames, name, scale)

    def changeFrames(self, frames):
        '''change image frames and modify rect position'''
        self.frames = frames
        self.frame_num = len(self.frames)
        self.frame_index = 0

        bottom = self.rect.bottom
        x = self.rect.x
        self.image = self.frames[self.frame_index]
        self.rect = self.image.get_rect()
        self.rect.bottom = bottom
        self.rect.x = x

    def update(self, game_info):
        self.current_time = game_info[c.CURRENT_TIME]
        self.handleState()
        self.animation()

    def handleState(self):
        if self.state == c.IDLE:
            self.idling()
        elif self.state == c.ATTACK:
            self.attacking()
        elif self.state == c.DIGEST:
            self.digest()

    def idling(self):
        pass

    def attacking(self):
        pass

    def digest(self):
        pass

    def animation(self):
        if (self.current_time - self.animate_timer) > self.animate_interval:
            self.frame_index += 1
            if self.frame_index >= self.frame_num:
                self.frame_index = 0
            self.animate_timer = self.current_time

        self.image = self.frames[self.frame_index]
        if (self.current_time - self.hit_timer) >= 200:
            self.image.set_alpha(255)
        else:
            self.image.set_alpha(192)

    def canAttack(self, zombie):
        if (self.state != c.SLEEP and zombie.state != c.DIE and
                self.rect.x <= zombie.rect.right):
            return True
        return False

    def setAttack(self):
        self.state = c.ATTACK

    def setIdle(self):
        self.state = c.IDLE
        self.is_attacked = False

    def setSleep(self):
        self.state = c.SLEEP
        self.changeFrames(self.sleep_frames)

    def setDamage(self, damage, zombie):
        if not zombie.losHead:
            self.health -= damage
        self.hit_timer = self.current_time
        if self.health == 0:
            self.kill_zombie = zombie

    def getPosition(self):
        return self.rect.centerx, self.rect.bottom


class Sun(Plant):
    def __init__(self, x, y, dest_x, dest_y, is_big=True):
        if is_big:
            scale = 0.9
            self.sun_value = c.SUN_VALUE
        else:
            scale = 0.6
            self.sun_value = 12
        Plant.__init__(self, x, y, c.SUN, 0, None, scale)
        self.move_speed = 1
        self.dest_x = dest_x
        self.dest_y = dest_y
        self.die_timer = 0

    def handleState(self):
        if self.rect.centerx != self.dest_x:
            self.rect.centerx += self.move_speed if self.rect.centerx < self.dest_x else -self.move_speed
        if self.rect.bottom != self.dest_y:
            self.rect.bottom += self.move_speed if self.rect.bottom < self.dest_y else -self.move_speed

        if self.rect.centerx == self.dest_x and self.rect.bottom == self.dest_y:
            if self.die_timer == 0:
                self.die_timer = self.current_time
            elif (self.current_time - self.die_timer) > c.SUN_LIVE_TIME:
                self.state = c.DIE
                self.kill()

    def checkCollision(self, x, y):
        if self.state == c.DIE:
            return False
        if (x >= self.rect.x and x <= self.rect.right and
                y >= self.rect.y and y <= self.rect.bottom):
            self.state = c.DIE
            self.kill()
            return True
        return False


class SunFlower(Plant):
    def __init__(self, x, y, sun_group):
        Plant.__init__(self, x, y, c.SUNFLOWER, c.PLANT_HEALTH, None)
        self.sun_timer = 0
        self.sun_group = sun_group

    def idling(self):
        if self.sun_timer == 0:
            self.sun_timer = self.current_time - (c.FLOWER_SUN_INTERVAL - 6000)
        elif (self.current_time - self.sun_timer) > c.FLOWER_SUN_INTERVAL:
            self.sun_group.add(
                Sun(self.rect.centerx, self.rect.bottom, self.rect.right, self.rect.bottom + self.rect.h // 2))
            self.sun_timer = self.current_time


class PeaShooter(Plant):
    def __init__(self, x, y, bullet_group):
        Plant.__init__(self, x, y, c.PEASHOOTER, c.PLANT_HEALTH, bullet_group)
        self.shoot_timer = 0

    def attacking(self):
        if (self.current_time - self.shoot_timer) > 2000:
            self.bullet_group.add(Bullet(self.rect.right, self.rect.y, self.rect.y,
                                         c.BULLET_PEA, c.BULLET_DAMAGE_NORMAL, False))
            self.shoot_timer = self.current_time


class RepeaterPea(Plant):
    def __init__(self, x, y, bullet_group):
        Plant.__init__(self, x, y, c.REPEATERPEA, c.PLANT_HEALTH, bullet_group)
        self.shoot_timer = 0

    def attacking(self):
        if (self.current_time - self.shoot_timer) > 2000:
            self.bullet_group.add(Bullet(self.rect.right, self.rect.y, self.rect.y,
                                         c.BULLET_PEA, c.BULLET_DAMAGE_NORMAL, False))
            self.bullet_group.add(Bullet(self.rect.right + 40, self.rect.y, self.rect.y,
                                         c.BULLET_PEA, c.BULLET_DAMAGE_NORMAL, False))
            self.shoot_timer = self.current_time


class ThreePeaShooter(Plant):
    def __init__(self, x, y, bullet_groups, map_y):
        Plant.__init__(self, x, y, c.THREEPEASHOOTER, c.PLANT_HEALTH, None)
        self.shoot_timer = 0
        self.map_y = map_y
        self.bullet_groups = bullet_groups

    def attacking(self):
        if (self.current_time - self.shoot_timer) > 2000:
            offset_y = 9  # modify bullet in the same y position with bullets of other plants
            for i in range(3):
                tmp_y = self.map_y + (i - 1)
                if tmp_y < 0 or tmp_y >= c.GRID_Y_LEN:
                    continue
                dest_y = self.rect.y + (i - 1) * c.GRID_Y_SIZE + offset_y
                self.bullet_groups[tmp_y].add(Bullet(self.rect.right, self.rect.y, dest_y,
                                                     c.BULLET_PEA, c.BULLET_DAMAGE_NORMAL, False))
            self.shoot_timer = self.current_time


class SnowPeaShooter(Plant):
    def __init__(self, x, y, bullet_group):
        Plant.__init__(self, x, y, c.SNOWPEASHOOTER, c.PLANT_HEALTH, bullet_group)
        self.shoot_timer = 0

    def attacking(self):
        if (self.current_time - self.shoot_timer) > 2000:
            self.bullet_group.add(Bullet(self.rect.right, self.rect.y, self.rect.y,
                                         c.BULLET_PEA_ICE, c.BULLET_DAMAGE_NORMAL, True))
            self.shoot_timer = self.current_time


class WallNut(Plant):
    def __init__(self, x, y):
        Plant.__init__(self, x, y, c.WALLNUT, c.WALLNUT_HEALTH, None)
        self.load_images()
        self.cracked1 = False
        self.cracked2 = False

    def load_images(self):
        self.cracked1_frames = []
        self.cracked2_frames = []

        cracked1_frames_name = self.name + '_cracked1'
        cracked2_frames_name = self.name + '_cracked2'

        self.loadFrames(self.cracked1_frames, cracked1_frames_name, 1)
        self.loadFrames(self.cracked2_frames, cracked2_frames_name, 1)

    def idling(self):
        if not self.cracked1 and self.health <= c.WALLNUT_CRACKED1_HEALTH:
            self.changeFrames(self.cracked1_frames)
            self.cracked1 = True
        elif not self.cracked2 and self.health <= c.WALLNUT_CRACKED2_HEALTH:
            self.changeFrames(self.cracked2_frames)
            self.cracked2 = True


class CherryBomb(Plant):
    def __init__(self, x, y):
        Plant.__init__(self, x, y, c.CHERRYBOMB, c.WALLNUT_HEALTH, None)
        self.state = c.ATTACK
        self.start_boom = False
        self.bomb_timer = 0
        self.explode_y_range = 1
        self.explode_x_range = c.GRID_X_SIZE

    def setBoom(self):
        frame = tool.GFX[c.CHERRY_BOOM_IMAGE]
        rect = frame.get_rect()
        width, height = rect.w, rect.h

        old_rect = self.rect
        image = tool.get_image(frame, 0, 0, width, height, c.BLACK, 1)
        self.image = image
        self.rect = image.get_rect()
        self.rect.centerx = old_rect.centerx
        self.rect.centery = old_rect.centery
        self.start_boom = True

    def animation(self):
        if self.start_boom:
            if self.bomb_timer == 0:
                self.bomb_timer = self.current_time
            elif (self.current_time - self.bomb_timer) > 500:
                self.health = 0
        else:
            if (self.current_time - self.animate_timer) > 100:
                self.frame_index += 1
                if self.frame_index >= self.frame_num:
                    self.setBoom()
                    return
                self.animate_timer = self.current_time

            self.image = self.frames[self.frame_index]


class Chomper(Plant):
    def __init__(self, x, y):
        Plant.__init__(self, x, y, c.CHOMPER, c.PLANT_HEALTH, None)
        self.animate_interval = 250
        self.digest_timer = 0
        self.digest_interval = 15000
        self.attack_zombie = None
        self.zombie_group = None

    def loadImages(self, name, scale):
        self.idle_frames = []
        self.attack_frames = []
        self.digest_frames = []

        idle_name = name
        attack_name = name + 'Attack'
        digest_name = name + 'Digest'

        frame_list = [self.idle_frames, self.attack_frames, self.digest_frames]
        name_list = [idle_name, attack_name, digest_name]
        scale_list = [1, 1, 1]
        rect_list = [(0, 0, 100, 114), None, None]

        for i, name in enumerate(name_list):
            self.loadFrames(frame_list[i], name, scale_list[i])

        self.frames = self.idle_frames

    def canAttack(self, zombie):
        if (self.state == c.IDLE and zombie.state != c.DIGEST and
                self.rect.x <= zombie.rect.right and
                (self.rect.right + c.GRID_X_SIZE // 3 >= zombie.rect.x)):
            return True
        return False

    def setIdle(self):
        self.state = c.IDLE
        self.changeFrames(self.idle_frames)

    def setAttack(self, zombie, zombie_group):
        self.attack_zombie = zombie
        self.zombie_group = zombie_group
        self.state = c.ATTACK
        self.changeFrames(self.attack_frames)

    def setDigest(self):
        self.state = c.DIGEST
        self.changeFrames(self.digest_frames)

    def attacking(self):
        if self.frame_index == (self.frame_num - 3):
            self.zombie_group.remove(self.attack_zombie)
        if (self.frame_index + 1) == self.frame_num:
            self.setDigest()

    def digest(self):
        if self.digest_timer == 0:
            self.digest_timer = self.current_time
        elif (self.current_time - self.digest_timer) > self.digest_interval:
            self.digest_timer = 0
            self.attack_zombie.kill()
            self.setIdle()


class PuffShroom(Plant):
    def __init__(self, x, y, bullet_group):
        Plant.__init__(self, x, y, c.PUFFSHROOM, c.PLANT_HEALTH, bullet_group)
        self.can_sleep = True
        self.shoot_timer = 0

    def loadImages(self, name, scale):
        self.idle_frames = []
        self.sleep_frames = []

        idle_name = name
        sleep_name = name + 'Sleep'

        frame_list = [self.idle_frames, self.sleep_frames]
        name_list = [idle_name, sleep_name]

        for i, name in enumerate(name_list):
            self.loadFrames(frame_list[i], name, 1)

        self.frames = self.idle_frames

    def attacking(self):
        if (self.current_time - self.shoot_timer) > 3000:
            self.bullet_group.add(Bullet(self.rect.right, self.rect.y + 10, self.rect.y + 10,
                                         c.BULLET_MUSHROOM, c.BULLET_DAMAGE_NORMAL, True))
            self.shoot_timer = self.current_time

    def canAttack(self, zombie):
        if (self.rect.x <= zombie.rect.right and
                (self.rect.right + c.GRID_X_SIZE * 4 >= zombie.rect.x)):
            return True
        return False


class PotatoMine(Plant):
    def __init__(self, x, y):
        Plant.__init__(self, x, y, c.POTATOMINE, c.PLANT_HEALTH, None)
        self.animate_interval = 300
        self.is_init = True
        self.init_timer = 0
        self.bomb_timer = 0
        self.explode_y_range = 0
        self.explode_x_range = c.GRID_X_SIZE - 10

    def loadImages(self, name, scale):
        self.init_frames = []
        self.idle_frames = []
        self.explode_frames = []

        init_name = name + 'Init'
        idle_name = name
        explode_name = name + 'Explode'

        frame_list = [self.init_frames, self.idle_frames, self.explode_frames]
        name_list = [init_name, idle_name, explode_name]

        for i, name in enumerate(name_list):
            self.loadFrames(frame_list[i], name, 1, c.WHITE)

        self.frames = self.init_frames

    def idling(self):
        if self.is_init:
            if self.init_timer == 0:
                self.init_timer = self.current_time
            elif (self.current_time - self.init_timer) > 15000:
                self.changeFrames(self.idle_frames)
                self.is_init = False

    def canAttack(self, zombie):
        if (not self.is_init and zombie.rect.right >= self.rect.x and
                (zombie.rect.x - self.rect.x) <= self.explode_x_range):
            return True
        return False

    def attacking(self):
        if self.bomb_timer == 0:
            self.bomb_timer = self.current_time
            self.changeFrames(self.explode_frames)
        elif (self.current_time - self.bomb_timer) > 500:
            self.health = 0


class Squash(Plant):
    def __init__(self, x, y):
        Plant.__init__(self, x, y, c.SQUASH, c.PLANT_HEALTH, None)
        self.orig_pos = (x, y)
        self.aim_timer = 0
        self.squashing = False

    def loadImages(self, name, scale):
        self.idle_frames = []
        self.aim_frames = []
        self.attack_frames = []

        idle_name = name
        aim_name = name + 'Aim'
        attack_name = name + 'Attack'

        frame_list = [self.idle_frames, self.aim_frames, self.attack_frames]
        name_list = [idle_name, aim_name, attack_name]

        for i, name in enumerate(name_list):
            self.loadFrames(frame_list[i], name, 1, c.WHITE)

        self.frames = self.idle_frames

    def canAttack(self, zombie):
        if (self.state == c.IDLE and self.rect.x <= zombie.rect.right and
                (self.rect.right + c.GRID_X_SIZE >= zombie.rect.x)):
            return True
        return False

    def setAttack(self, zombie, zombie_group):
        self.attack_zombie = zombie
        self.zombie_group = zombie_group
        self.state = c.ATTACK

    def attacking(self):
        if self.squashing:
            if self.frame_index == 2:
                self.zombie_group.remove(self.attack_zombie)
            if (self.frame_index + 1) == self.frame_num:
                self.attack_zombie.kill()
                self.health = 0
        elif self.aim_timer == 0:
            self.aim_timer = self.current_time
            self.changeFrames(self.aim_frames)
        elif (self.current_time - self.aim_timer) > 1000:
            self.changeFrames(self.attack_frames)
            self.rect.centerx = self.attack_zombie.rect.centerx
            self.squashing = True
            self.animate_interval = 300

    def getPosition(self):
        return self.orig_pos


class Spikeweed(Plant):
    def __init__(self, x, y):
        Plant.__init__(self, x, y, c.SPIKEWEED, c.PLANT_HEALTH, None)
        self.animate_interval = 200
        self.attack_timer = 0

    def loadImages(self, name, scale):
        self.loadFrames(self.frames, name, 0.9, c.WHITE)

    def setIdle(self):
        print('spikeweed idle')
        self.animate_interval = 200
        self.state = c.IDLE

    def canAttack(self, zombie):
        if (self.rect.x <= zombie.rect.right and
                (self.rect.right >= zombie.rect.x)):
            return True
        return False

    def setAttack(self, zombie_group):
        self.zombie_group = zombie_group
        self.animate_interval = 50
        self.state = c.ATTACK

    def attacking(self):
        if (self.current_time - self.attack_timer) > 2000:
            self.attack_timer = self.current_time
            for zombie in self.zombie_group:
                if self.canAttack(zombie):
                    zombie.setDamage(1, False)


class Jalapeno(Plant):
    def __init__(self, x, y):
        Plant.__init__(self, x, y, c.JALAPENO, c.PLANT_HEALTH, None)
        self.orig_pos = (x, y)
        self.state = c.ATTACK
        self.start_explode = False
        self.explode_y_range = 0
        self.explode_x_range = 377

    def loadImages(self, name, scale):
        self.explode_frames = []
        explode_name = name + 'Explode'
        self.loadFrames(self.explode_frames, explode_name, 1, c.WHITE)

        self.loadFrames(self.frames, name, 1, c.WHITE)

    def setExplode(self):
        self.changeFrames(self.explode_frames)
        self.animate_timer = self.current_time
        self.rect.x = c.MAP_OFFSET_X
        self.start_explode = True

    def animation(self):
        if self.start_explode:
            if (self.current_time - self.animate_timer) > 100:
                self.frame_index += 1
                if self.frame_index >= self.frame_num:
                    self.health = 0
                    return
                self.animate_timer = self.current_time
        else:
            if (self.current_time - self.animate_timer) > 100:
                self.frame_index += 1
                if self.frame_index >= self.frame_num:
                    self.setExplode()
                    return
                self.animate_timer = self.current_time
        self.image = self.frames[self.frame_index]

    def getPosition(self):
        return self.orig_pos


class ScaredyShroom(Plant):
    def __init__(self, x, y, bullet_group):
        Plant.__init__(self, x, y, c.SCAREDYSHROOM, c.PLANT_HEALTH, bullet_group)
        self.can_sleep = True
        self.shoot_timer = 0
        self.cry_x_range = c.GRID_X_SIZE * 2

    def loadImages(self, name, scale):
        self.idle_frames = []
        self.cry_frames = []
        self.sleep_frames = []

        idle_name = name
        cry_name = name + 'Cry'
        sleep_name = name + 'Sleep'

        frame_list = [self.idle_frames, self.cry_frames, self.sleep_frames]
        name_list = [idle_name, cry_name, sleep_name]

        for i, name in enumerate(name_list):
            self.loadFrames(frame_list[i], name, 1, c.WHITE)

        self.frames = self.idle_frames

    def needCry(self, zombie):
        if (zombie.state != c.DIE and self.rect.x <= zombie.rect.right and
                self.rect.x + self.cry_x_range > zombie.rect.x):
            return True
        return False

    def setCry(self):
        self.state = c.CRY
        self.changeFrames(self.cry_frames)

    def setAttack(self):
        self.state = c.ATTACK
        self.changeFrames(self.idle_frames)

    def setIdle(self):
        self.state = c.IDLE
        self.changeFrames(self.idle_frames)

    def attacking(self):
        if (self.current_time - self.shoot_timer) > 2000:
            self.bullet_group.add(Bullet(self.rect.right, self.rect.y + 40, self.rect.y + 40,
                                         c.BULLET_MUSHROOM, c.BULLET_DAMAGE_NORMAL, True))
            self.shoot_timer = self.current_time


class SunShroom(Plant):
    def __init__(self, x, y, sun_group):
        Plant.__init__(self, x, y, c.SUNSHROOM, c.PLANT_HEALTH, None)
        self.can_sleep = True
        self.animate_interval = 200
        self.sun_timer = 0
        self.sun_group = sun_group
        self.is_big = False
        self.change_timer = 0

    def loadImages(self, name, scale):
        self.idle_frames = []
        self.big_frames = []
        self.sleep_frames = []

        idle_name = name
        big_name = name + 'Big'
        sleep_name = name + 'Sleep'

        frame_list = [self.idle_frames, self.big_frames, self.sleep_frames]
        name_list = [idle_name, big_name, sleep_name]

        for i, name in enumerate(name_list):
            self.loadFrames(frame_list[i], name, 1, c.WHITE)

        self.frames = self.idle_frames

    def idling(self):
        if not self.is_big:
            if self.change_timer == 0:
                self.change_timer = self.current_time
            elif (self.current_time - self.change_timer) > 25000:
                self.changeFrames(self.big_frames)
                self.is_big = True

        if self.sun_timer == 0:
            self.sun_timer = self.current_time - (c.FLOWER_SUN_INTERVAL - 6000)
        elif (self.current_time - self.sun_timer) > c.FLOWER_SUN_INTERVAL:
            self.sun_group.add(Sun(self.rect.centerx, self.rect.bottom, self.rect.right,
                                   self.rect.bottom + self.rect.h // 2, self.is_big))
            self.sun_timer = self.current_time


class IceShroom(Plant):
    def __init__(self, x, y):
        Plant.__init__(self, x, y, c.ICESHROOM, c.PLANT_HEALTH, None)
        self.can_sleep = True
        self.orig_pos = (x, y)
        self.start_freeze = False

    def loadImages(self, name, scale):
        self.idle_frames = []
        self.snow_frames = []
        self.sleep_frames = []
        self.trap_frames = []

        idle_name = name
        snow_name = name + 'Snow'
        sleep_name = name + 'Sleep'
        trap_name = name + 'Trap'

        frame_list = [self.idle_frames, self.snow_frames, self.sleep_frames, self.trap_frames]
        name_list = [idle_name, snow_name, sleep_name, trap_name]
        scale_list = [1, 1.5, 1, 1]

        for i, name in enumerate(name_list):
            self.loadFrames(frame_list[i], name, scale_list[i], c.WHITE)

        self.frames = self.idle_frames

    def setFreeze(self):
        self.changeFrames(self.snow_frames)
        self.animate_timer = self.current_time
        self.rect.x = c.MAP_OFFSET_X
        self.rect.y = c.MAP_OFFSET_Y
        self.start_freeze = True

    def animation(self):
        if self.start_freeze:
            if (self.current_time - self.animate_timer) > 500:
                self.frame_index += 1
                if self.frame_index >= self.frame_num:
                    self.health = 0
                    return
                self.animate_timer = self.current_time
        else:
            if (self.current_time - self.animate_timer) > 100:
                self.frame_index += 1
                if self.frame_index >= self.frame_num:
                    if self.state == c.SLEEP:
                        self.frame_index = 0
                    else:
                        self.setFreeze()
                        return
                self.animate_timer = self.current_time
        self.image = self.frames[self.frame_index]

    def getPosition(self):
        return self.orig_pos


class HypnoShroom(Plant):
    def __init__(self, x, y):
        Plant.__init__(self, x, y, c.HYPNOSHROOM, 1, None)
        self.can_sleep = True
        self.animate_interval = 200

    def loadImages(self, name, scale):
        self.idle_frames = []
        self.sleep_frames = []

        idle_name = name
        sleep_name = name + 'Sleep'

        frame_list = [self.idle_frames, self.sleep_frames]
        name_list = [idle_name, sleep_name]

        for i, name in enumerate(name_list):
            self.loadFrames(frame_list[i], name, 1, c.WHITE)

        self.frames = self.idle_frames


class WallNutBowling(Plant):
    def __init__(self, x, y, map_y, level):
        Plant.__init__(self, x, y, c.WALLNUTBOWLING, 1, None)
        self.map_y = map_y
        self.level = level
        self.init_rect = self.rect.copy()
        self.rotate_degree = 0
        self.animate_interval = 200
        self.move_timer = 0
        self.move_interval = 70
        self.vel_x = random.randint(12, 15)
        self.vel_y = 0
        self.disable_hit_y = -1

    def loadImages(self, name, scale):
        self.loadFrames(self.frames, name, 1, c.WHITE)

    def idling(self):
        if self.move_timer == 0:
            self.move_timer = self.current_time
        elif (self.current_time - self.move_timer) >= self.move_interval:
            self.rotate_degree = (self.rotate_degree - 30) % 360
            self.init_rect.x += self.vel_x
            self.init_rect.y += self.vel_y
            self.handleMapYPosition()
            if self.shouldChangeDirection():
                self.changeDirection(-1)
            if self.init_rect.x > c.SCREEN_WIDTH:
                self.health = 0
            self.move_timer += self.move_interval

    def canHit(self, map_y):
        if self.disable_hit_y == map_y:
            return False
        return True

    def handleMapYPosition(self):
        _, map_y1 = self.level.map.getMapIndex(self.init_rect.x, self.init_rect.centery)
        _, map_y2 = self.level.map.getMapIndex(self.init_rect.x, self.init_rect.bottom)
        if self.map_y != map_y1 and map_y1 == map_y2:
            # wallnut bowls to another row, should modify which plant group it belongs to
            self.level.plant_groups[self.map_y].remove(self)
            self.level.plant_groups[map_y1].add(self)
            self.map_y = map_y1

    def shouldChangeDirection(self):
        if self.init_rect.centery <= c.MAP_OFFSET_Y:
            return True
        elif self.init_rect.bottom + 20 >= c.SCREEN_HEIGHT:
            return True
        return False

    def changeDirection(self, map_y):
        if self.vel_y == 0:
            if self.map_y == 0:
                direc = 1
            elif self.map_y == (c.GRID_Y_LEN - 1):
                direc = -1
            else:
                if random.randint(0, 1) == 0:
                    direc = 1
                else:
                    direc = -1
            self.vel_y = self.vel_x * direc
        else:
            self.vel_y = - self.vel_y

        self.disable_hit_y = map_y

    def animation(self):
        if (self.current_time - self.animate_timer) > self.animate_interval:
            self.frame_index += 1
            if self.frame_index >= self.frame_num:
                self.frame_index = 0
            self.animate_timer = self.current_time

        image = self.frames[self.frame_index]
        self.image = pg.transform.rotate(image, self.rotate_degree)
        # must keep the center postion of image when rotate
        self.rect = self.image.get_rect(center=self.init_rect.center)


class RedWallNutBowling(Plant):
    def __init__(self, x, y):
        Plant.__init__(self, x, y, c.REDWALLNUTBOWLING, 1, None)
        self.orig_y = y
        self.explode_timer = 0
        self.explode_y_range = 1
        self.explode_x_range = c.GRID_X_SIZE
        self.init_rect = self.rect.copy()
        self.rotate_degree = 0
        self.animate_interval = 200
        self.move_timer = 0
        self.move_interval = 70
        self.vel_x = random.randint(12, 15)

    def loadImages(self, name, scale):
        self.idle_frames = []
        self.explode_frames = []

        idle_name = name
        explode_name = name + 'Explode'

        frame_list = [self.idle_frames, self.explode_frames]
        name_list = [idle_name, explode_name]

        for i, name in enumerate(name_list):
            self.loadFrames(frame_list[i], name, 1, c.WHITE)

        self.frames = self.idle_frames

    def idling(self):
        if self.move_timer == 0:
            self.move_timer = self.current_time
        elif (self.current_time - self.move_timer) >= self.move_interval:
            self.rotate_degree = (self.rotate_degree - 30) % 360
            self.init_rect.x += self.vel_x
            if self.init_rect.x > c.SCREEN_WIDTH:
                self.health = 0
            self.move_timer += self.move_interval

    def attacking(self):
        if self.explode_timer == 0:
            self.explode_timer = self.current_time
            self.changeFrames(self.explode_frames)
        elif (self.current_time - self.explode_timer) > 500:
            self.health = 0

    def animation(self):
        if (self.current_time - self.animate_timer) > self.animate_interval:
            self.frame_index += 1
            if self.frame_index >= self.frame_num:
                self.frame_index = 0
            self.animate_timer = self.current_time

        image = self.frames[self.frame_index]
        if self.state == c.IDLE:
            self.image = pg.transform.rotate(image, self.rotate_degree)
        else:
            self.image = image
        # must keep the center postion of image when rotate
        self.rect = self.image.get_rect(center=self.init_rect.center)

    def getPosition(self):
        return (self.rect.centerx, self.orig_y)<|MERGE_RESOLUTION|>--- conflicted
+++ resolved
@@ -1,8 +1,4 @@
-<<<<<<< HEAD
 __author__ = 'wszqkzqk'
-
-=======
->>>>>>> 43f06cef
 import random
 import pygame as pg
 from .. import tool
@@ -216,7 +212,7 @@
         self.changeFrames(self.sleep_frames)
 
     def setDamage(self, damage, zombie):
-        if not zombie.losHead:
+        if not zombie.lostHead:
             self.health -= damage
         self.hit_timer = self.current_time
         if self.health == 0:
