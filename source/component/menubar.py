--- conflicted
+++ resolved
@@ -1,9 +1,5 @@
-<<<<<<< HEAD
 __author__ = 'wszqkzqk'
-
-=======
 import os
->>>>>>> 43f06cef
 import random
 import pygame as pg
 from .. import tool
