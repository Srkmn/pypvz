--- conflicted
+++ resolved
@@ -1259,12 +1259,5 @@
     def setWalk(self):
         self.state = c.WALK
         self.animate_interval = self.walk_animate_interval
-
-<<<<<<< HEAD
-        if self.rect.right <= c.MAP_POOL_FRONT_X:
-            self.swimming = True
-            self.changeFrames(self.sink_frames)
-=======
         self.swimming = True
         self.changeFrames(self.sink_frames)
->>>>>>> 95421026
