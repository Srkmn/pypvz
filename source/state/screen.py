<<<<<<< HEAD
__author__ = 'wszqkzqk'

=======
>>>>>>> 43f06cef
import pygame as pg
from .. import tool
from .. import constants as c

class Screen(tool.State):
    def __init__(self):
        tool.State.__init__(self)
        self.end_time = 3000

    def startup(self, current_time, persist):
        self.start_time = current_time
        self.next = c.LEVEL
        self.persist = persist
        self.game_info = persist
        name = self.getImageName()
        self.setupImage(name)
        self.next = self.set_next_state()
    
    def getImageName(self):
        pass

    def set_next_state(self):
        pass

    def setupImage(self, name):
        frame_rect = [0, 0, 800, 600]
        self.image = tool.get_image(tool.GFX[name], *frame_rect)
        self.rect = self.image.get_rect()
        self.rect.x = 0
        self.rect.y = 0

    def update(self, surface, current_time, mouse_pos, mouse_click):
        if(current_time - self.start_time) < self.end_time:
            surface.fill(c.WHITE)
            surface.blit(self.image, self.rect)
        else:
            self.done = True

class GameVictoryScreen(Screen):
    def __init__(self):
        Screen.__init__(self)
    
    def getImageName(self):
        return c.GAME_VICTORY_IMAGE
    
    def set_next_state(self):
        return c.LEVEL

class GameLoseScreen(Screen):
    def __init__(self):
        Screen.__init__(self)
    
    def getImageName(self):
        return c.GAME_LOOSE_IMAGE
    
    def set_next_state(self):
        return c.MAIN_MENU<|MERGE_RESOLUTION|>--- conflicted
+++ resolved
@@ -1,8 +1,4 @@
-<<<<<<< HEAD
 __author__ = 'wszqkzqk'
-
-=======
->>>>>>> 43f06cef
 import pygame as pg
 from .. import tool
 from .. import constants as c
