--- conflicted
+++ resolved
@@ -1,8 +1,4 @@
-<<<<<<< HEAD
 __author__ = 'wszqkzqk'
-
-=======
->>>>>>> 43f06cef
 import os
 import json
 import sys
@@ -187,22 +183,14 @@
 
 # 从文件加载矩形碰撞范围
 def loadZombieImageRect():
-<<<<<<< HEAD
-    file_path = os.path.join(os.path.dirname(os.path.dirname(__file__)), 'source', 'data', 'entity', 'zombie.json')
-=======
-    file_path = os.path.join('resources', 'data', 'entity', 'zombie.json')
->>>>>>> 43f06cef
+    file_path = os.path.join(os.path.dirname(os.path.dirname(__file__)), 'resources', 'data', 'entity', 'zombie.json')
     f = open(file_path)
     data = json.load(f)
     f.close()
     return data[c.ZOMBIE_IMAGE_RECT]
 
 def loadPlantImageRect():
-<<<<<<< HEAD
-    file_path = os.path.join(os.path.dirname(os.path.dirname(__file__)), 'source', 'data', 'entity', 'plant.json')
-=======
-    file_path = os.path.join('resources', 'data', 'entity', 'plant.json')
->>>>>>> 43f06cef
+    file_path = os.path.join(os.path.dirname(os.path.dirname(__file__)), 'resources', 'data', 'entity', 'plant.json')
     f = open(file_path)
     data = json.load(f)
     f.close()
